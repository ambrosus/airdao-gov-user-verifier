use axum::{extract::State, routing::post, Json, Router};
use chrono::Utc;
use ethereum_types::Address;
use tower_http::cors::CorsLayer;

use shared::common::{
<<<<<<< HEAD
    User, UserProfileStatus, VerifyAccountRequest, VerifyNodeOwnerRequest, VerifyOgRequest,
    VerifyResponse,
=======
    User, UserProfileStatus, VerifyAccountRequest, VerifyOgRequest, VerifyResponse,
    WalletSignedMessage,
>>>>>>> 21760a52
};

use crate::{
    config::AppConfig,
    error::AppError,
    explorer_client::ExplorerClient,
    fractal::FractalClient,
    rpc_node_client::RpcNodeClient,
    server_nodes_manager::ServerNodesManager,
    signer::SbtRequestSigner,
    verification::{
        create_verify_account_response, create_verify_node_owner_response,
        create_verify_og_response,
    },
};

#[derive(Clone)]
pub struct AppState {
    pub config: AppConfig,
    pub client: FractalClient,
    pub signer: SbtRequestSigner,
    pub explorer_client: ExplorerClient,
    pub server_nodes_manager: ServerNodesManager,
}

impl AppState {
    pub fn new(config: AppConfig) -> Result<Self, AppError> {
        Ok(Self {
            client: FractalClient::new(config.fractal.clone())?,
            signer: SbtRequestSigner::new(config.signer.clone()),
            explorer_client: ExplorerClient::new(config.explorer.clone())?,
            server_nodes_manager: ServerNodesManager::new(
                config.server_nodes_manager_address,
                RpcNodeClient::new(config.rpc_node.clone())?,
            )?,
            config,
        })
    }
}

pub async fn start(config: AppConfig) -> Result<(), AppError> {
    let addr = config
        .listen_address
        .parse::<std::net::SocketAddr>()
        .expect("Can't parse socket address");

    let state = AppState::new(config.clone())?;

    let app = Router::new()
        .route("/verify", post(verify_endpoint))
        .route("/verify_og", post(verify_og_endpoint))
        .route("/verify_node_owner", post(verify_node_owner_endpoint))
        .layer(CorsLayer::permissive())
        .with_state(state);

    tracing::debug!("Server listening on {}", addr);

    let listener = tokio::net::TcpListener::bind(addr).await?;

    axum::serve(listener, app).await.map_err(AppError::from)
}

async fn verify_endpoint(
    State(state): State<AppState>,
    Json(req): Json<VerifyAccountRequest>,
) -> Result<Json<VerifyResponse>, AppError> {
    tracing::debug!("Request: {req:?}");

    let is_oauth_token = matches!(req.fractal_token, shared::common::TokenKind::OAuth { .. });
    let is_user_profile_complete = matches!(
        req.user,
        User { status: UserProfileStatus::Complete(_), .. } if req.user.is_complete(state.config.users_manager_secret.as_bytes())
    );

    if !is_oauth_token && !is_user_profile_complete {
        return Err(AppError::VerificationNotAllowed);
    }

    let wallet = req.user.wallet;
    let result = match state
        .client
        .fetch_and_verify_user(req.fractal_token, wallet)
        .await
    {
        Ok(verified_user) => {
            create_verify_account_response(&state.signer, wallet, verified_user, Utc::now())
        }
        Err(e) => {
            tracing::warn!("Failed to process verify request (wallet: {wallet}). Error: {e}",);
            return Err(e);
        }
    };

    tracing::debug!("Response: {result:?}");

    result.map(Json)
}

async fn verify_og_endpoint(
    State(state): State<AppState>,
    Json(req): Json<VerifyOgRequest>,
) -> Result<Json<VerifyResponse>, AppError> {
    tracing::debug!("Request: {req:?}");

<<<<<<< HEAD
    let is_user_profile_complete = matches!(
        req.user,
        User { status: UserProfileStatus::Complete(_), .. } if req.user.is_complete(state.config.users_manager_secret.as_bytes())
    );

    if !is_user_profile_complete {
        return Err(AppError::OGVerificationNotAllowed);
    }

    let wallet = req.user.wallet;
=======
    let og_wallet =
        try_wallet_from_verify_og_request(&req, state.config.users_manager_secret.as_bytes())?;
>>>>>>> 21760a52

    let result = state
        .explorer_client
        .find_first_transaction_before(og_wallet, state.config.signer.og_eligible_before)
        .await
        .map_err(AppError::from)
        .and_then(|tx_hash| match tx_hash {
<<<<<<< HEAD
            Some(tx_hash) => create_verify_og_response(&state.signer, wallet, tx_hash, Utc::now()),
            None => Err(AppError::OGVerificationNotAllowed),
=======
            Some(tx_hash) => create_verify_og_response(
                &state.signer,
                req.user.wallet,
                og_wallet,
                tx_hash,
                Utc::now(),
            ),
            None => Err(AppError::OgVerificationNotAllowed),
>>>>>>> 21760a52
        });

    tracing::debug!("Response: {result:?}");

    result.map(Json)
}

<<<<<<< HEAD
async fn verify_node_owner_endpoint(
    State(state): State<AppState>,
    Json(req): Json<VerifyNodeOwnerRequest>,
) -> Result<Json<VerifyResponse>, AppError> {
    tracing::debug!("Request: {req:?}");

    let is_user_profile_complete = matches!(
        req.user,
        User { status: UserProfileStatus::Complete(_), .. } if req.user.is_complete(state.config.users_manager_secret.as_bytes())
    );

    if !is_user_profile_complete {
        return Err(AppError::SNOVerificationNotAllowed);
    }

    let wallet = req.user.wallet;

    let result = match state.server_nodes_manager.is_node_owner(wallet).await {
        Ok(true) => create_verify_node_owner_response(&state.signer, wallet, Utc::now()),
        Ok(false) => Err(AppError::SNOVerificationNotAllowed),
        Err(e) => Err(e.into()),
    };

    tracing::debug!("Response: {result:?}");

    result.map(Json)
=======
fn try_wallet_from_verify_og_request(
    req: &VerifyOgRequest,
    secret: &[u8],
) -> Result<Address, AppError> {
    let is_user_profile_complete = matches!(
        req.user,
        User { status: UserProfileStatus::Complete(_), .. } if req.user.is_complete(secret)
    );

    if !is_user_profile_complete {
        return Err(AppError::ProfileIncomplete);
    }

    match req.data.as_deref() {
        Some(encoded_message) => WalletSignedMessage::from_str(encoded_message)
            .and_then(shared::utils::recover_eth_address)
            .map_err(|_| AppError::WalletMatchFailure),
        None => Ok(req.user.wallet),
    }
>>>>>>> 21760a52
}<|MERGE_RESOLUTION|>--- conflicted
+++ resolved
@@ -1,16 +1,12 @@
 use axum::{extract::State, routing::post, Json, Router};
 use chrono::Utc;
 use ethereum_types::Address;
+use std::str::FromStr;
 use tower_http::cors::CorsLayer;
 
 use shared::common::{
-<<<<<<< HEAD
     User, UserProfileStatus, VerifyAccountRequest, VerifyNodeOwnerRequest, VerifyOgRequest,
-    VerifyResponse,
-=======
-    User, UserProfileStatus, VerifyAccountRequest, VerifyOgRequest, VerifyResponse,
-    WalletSignedMessage,
->>>>>>> 21760a52
+    VerifyResponse, WalletSignedMessage,
 };
 
 use crate::{
@@ -115,21 +111,8 @@
 ) -> Result<Json<VerifyResponse>, AppError> {
     tracing::debug!("Request: {req:?}");
 
-<<<<<<< HEAD
-    let is_user_profile_complete = matches!(
-        req.user,
-        User { status: UserProfileStatus::Complete(_), .. } if req.user.is_complete(state.config.users_manager_secret.as_bytes())
-    );
-
-    if !is_user_profile_complete {
-        return Err(AppError::OGVerificationNotAllowed);
-    }
-
-    let wallet = req.user.wallet;
-=======
     let og_wallet =
         try_wallet_from_verify_og_request(&req, state.config.users_manager_secret.as_bytes())?;
->>>>>>> 21760a52
 
     let result = state
         .explorer_client
@@ -137,10 +120,6 @@
         .await
         .map_err(AppError::from)
         .and_then(|tx_hash| match tx_hash {
-<<<<<<< HEAD
-            Some(tx_hash) => create_verify_og_response(&state.signer, wallet, tx_hash, Utc::now()),
-            None => Err(AppError::OGVerificationNotAllowed),
-=======
             Some(tx_hash) => create_verify_og_response(
                 &state.signer,
                 req.user.wallet,
@@ -148,8 +127,7 @@
                 tx_hash,
                 Utc::now(),
             ),
-            None => Err(AppError::OgVerificationNotAllowed),
->>>>>>> 21760a52
+            None => Err(AppError::OGVerificationNotAllowed),
         });
 
     tracing::debug!("Response: {result:?}");
@@ -157,7 +135,6 @@
     result.map(Json)
 }
 
-<<<<<<< HEAD
 async fn verify_node_owner_endpoint(
     State(state): State<AppState>,
     Json(req): Json<VerifyNodeOwnerRequest>,
@@ -184,7 +161,8 @@
     tracing::debug!("Response: {result:?}");
 
     result.map(Json)
-=======
+}
+
 fn try_wallet_from_verify_og_request(
     req: &VerifyOgRequest,
     secret: &[u8],
@@ -204,5 +182,4 @@
             .map_err(|_| AppError::WalletMatchFailure),
         None => Ok(req.user.wallet),
     }
->>>>>>> 21760a52
 }